--- conflicted
+++ resolved
@@ -47,11 +47,8 @@
     "sphinx-prompt",
     "sphinxext.opengraph",
     "doi_role",
-<<<<<<< HEAD
     "allow_nan",
-=======
     "matplotlib.sphinxext.plot_directive",
->>>>>>> 9b9f9dcd
 ]
 
 # Produce `plot::` directives for examples that contain `import matplotlib` or
