"""
Generalized Linear Models.
"""

# Author: Alexandre Gramfort <alexandre.gramfort@inria.fr>
# Fabian Pedregosa <fabian.pedregosa@inria.fr>
# Olivier Grisel <olivier.grisel@ensta.org>
#         Vincent Michel <vincent.michel@inria.fr>
#         Peter Prettenhofer <peter.prettenhofer@gmail.com>
#         Mathieu Blondel <mathieu@mblondel.org>
#         Lars Buitinck
#         Maryan Morel <maryan.morel@polytechnique.edu>
#         Giorgio Patrini <giorgio.patrini@anu.edu.au>
#         Maria Telenczuk <https://github.com/maikia>
# License: BSD 3 clause

from abc import ABCMeta, abstractmethod
import numbers
import warnings

import numpy as np
import scipy.sparse as sp
from scipy import linalg
from scipy import optimize
from scipy import sparse
from scipy.sparse.linalg import lsqr
from scipy.special import expit
from joblib import Parallel

from ..base import BaseEstimator, ClassifierMixin, RegressorMixin, MultiOutputMixin
from ..preprocessing._data import _is_constant_feature
from ..utils import check_array
from ..utils.validation import FLOAT_DTYPES
from ..utils import check_random_state
from ..utils.extmath import safe_sparse_dot
from ..utils.extmath import _incremental_mean_and_var
from ..utils.sparsefuncs import mean_variance_axis, inplace_column_scale
from ..utils._seq_dataset import ArrayDataset32, CSRDataset32
from ..utils._seq_dataset import ArrayDataset64, CSRDataset64
from ..utils.validation import check_is_fitted, _check_sample_weight
from ..utils.fixes import delayed

# TODO: bayesian_ridge_regression and bayesian_regression_ard
# should be squashed into its respective objects.

SPARSE_INTERCEPT_DECAY = 0.01
# For sparse data intercept updates are scaled by this decay factor to avoid
# intercept oscillation.


# FIXME in 1.2: parameter 'normalize' should be removed from linear models
# in cases where now normalize=False. The default value of 'normalize' should
# be changed to False in linear models where now normalize=True
def _deprecate_normalize(normalize, default, estimator_name):
    """Normalize is to be deprecated from linear models and a use of
    a pipeline with a StandardScaler is to be recommended instead.
    Here the appropriate message is selected to be displayed to the user
    depending on the default normalize value (as it varies between the linear
    models and normalize value selected by the user).

    Parameters
    ----------
    normalize : bool,
        normalize value passed by the user

    default : bool,
        default normalize value used by the estimator

    estimator_name : str
        name of the linear estimator which calls this function.
        The name will be used for writing the deprecation warnings

    Returns
    -------
    normalize : bool,
        normalize value which should further be used by the estimator at this
        stage of the depreciation process

    Notes
    -----
    This function should be updated in 1.2 depending on the value of
    `normalize`:
    - True, warning: `normalize` was deprecated in 1.2 and will be removed in
      1.4. Suggest to use pipeline instead.
    - False, `normalize` was deprecated in 1.2 and it will be removed in 1.4.
      Leave normalize to its default value.
    - `deprecated` - this should only be possible with default == False as from
      1.2 `normalize` in all the linear models should be either removed or the
      default should be set to False.
    This function should be completely removed in 1.4.
    """

    if normalize not in [True, False, "deprecated"]:
        raise ValueError(
            "Leave 'normalize' to its default value or set it to True or False"
        )

    if normalize == "deprecated":
        _normalize = default
    else:
        _normalize = normalize

    pipeline_msg = (
        "If you wish to scale the data, use Pipeline with a StandardScaler "
        "in a preprocessing stage. To reproduce the previous behavior:\n\n"
        "from sklearn.pipeline import make_pipeline\n\n"
        "model = make_pipeline(StandardScaler(with_mean=False), "
        f"{estimator_name}())\n\n"
        "If you wish to pass a sample_weight parameter, you need to pass it "
        "as a fit parameter to each step of the pipeline as follows:\n\n"
        "kwargs = {s[0] + '__sample_weight': sample_weight for s "
        "in model.steps}\n"
        "model.fit(X, y, **kwargs)\n\n"
    )

    if estimator_name == "Ridge" or estimator_name == "RidgeClassifier":
        alpha_msg = "Set parameter alpha to: original_alpha * n_samples. "
    elif "Lasso" in estimator_name:
        alpha_msg = "Set parameter alpha to: original_alpha * np.sqrt(n_samples). "
    elif "ElasticNet" in estimator_name:
        alpha_msg = (
            "Set parameter alpha to original_alpha * np.sqrt(n_samples) if "
            "l1_ratio is 1, and to original_alpha * n_samples if l1_ratio is "
            "0. For other values of l1_ratio, no analytic formula is "
            "available."
        )
    elif estimator_name in ("RidgeCV", "RidgeClassifierCV", "_RidgeGCV"):
        alpha_msg = "Set parameter alphas to: original_alphas * n_samples. "
    else:
        alpha_msg = ""

    if default and normalize == "deprecated":
        warnings.warn(
            "The default of 'normalize' will be set to False in version 1.2 "
            "and deprecated in version 1.4.\n"
            + pipeline_msg
            + alpha_msg,
            FutureWarning,
        )
    elif normalize != "deprecated" and normalize and not default:
        warnings.warn(
            "'normalize' was deprecated in version 1.0 and will be removed in 1.2.\n"
            + pipeline_msg
            + alpha_msg,
            FutureWarning,
        )
    elif not normalize and not default:
        warnings.warn(
            "'normalize' was deprecated in version 1.0 and will be "
            "removed in 1.2. "
            "Please leave the normalize parameter to its default value to "
            "silence this warning. The default behavior of this estimator "
            "is to not do any normalization. If normalization is needed "
            "please use sklearn.preprocessing.StandardScaler instead.",
            FutureWarning,
        )

    return _normalize


def make_dataset(X, y, sample_weight, random_state=None):
    """Create ``Dataset`` abstraction for sparse and dense inputs.

    This also returns the ``intercept_decay`` which is different
    for sparse datasets.

    Parameters
    ----------
    X : array-like, shape (n_samples, n_features)
        Training data

    y : array-like, shape (n_samples, )
        Target values.

    sample_weight : numpy array of shape (n_samples,)
        The weight of each sample

    random_state : int, RandomState instance or None (default)
        Determines random number generation for dataset random sampling. It is not
        used for dataset shuffling.
        Pass an int for reproducible output across multiple function calls.
        See :term:`Glossary <random_state>`.

    Returns
    -------
    dataset
        The ``Dataset`` abstraction
    intercept_decay
        The intercept decay
    """

    rng = check_random_state(random_state)
    # seed should never be 0 in SequentialDataset64
    seed = rng.randint(1, np.iinfo(np.int32).max)

    if X.dtype == np.float32:
        CSRData = CSRDataset32
        ArrayData = ArrayDataset32
    else:
        CSRData = CSRDataset64
        ArrayData = ArrayDataset64

    if sp.issparse(X):
        dataset = CSRData(X.data, X.indptr, X.indices, y, sample_weight, seed=seed)
        intercept_decay = SPARSE_INTERCEPT_DECAY
    else:
        X = np.ascontiguousarray(X)
        dataset = ArrayData(X, y, sample_weight, seed=seed)
        intercept_decay = 1.0

    return dataset, intercept_decay


def _preprocess_data(
    X,
    y,
    fit_intercept,
    normalize=False,
    copy=True,
    sample_weight=None,
    check_input=True,
):
    """Center and scale data.

    Centers data to have mean zero along axis 0. If fit_intercept=False or if
    the X is a sparse matrix, no centering is done, but normalization can still
    be applied. The function returns the statistics necessary to reconstruct
    the input data, which are X_offset, y_offset, X_scale, such that the output

        X = (X - X_offset) / X_scale

    X_scale is the L2 norm of X - X_offset. If sample_weight is not None,
    then the weighted mean of X and y is zero, and not the mean itself. If
    fit_intercept=True, the mean, eventually weighted, is returned, independently
    of whether X was centered (option used for optimization with sparse data in
    coordinate_descend).

    This is here because nearly all linear models will want their data to be
    centered. This function also systematically makes y consistent with X.dtype

    Returns
    -------
    X_out : {ndarray, sparse matrix} of shape (n_samples, n_features)
        If copy=True a copy of the input X is triggered, otherwise operations are
        inplace.
        If input X is dense, then X_out is centered.
        If normalize is True, then X_out is rescaled (dense and sparse case)
    y_out : {ndarray, sparse matrix} of shape (n_samples,) or (n_samples, n_targets)
        Centered version of y. Likely performed inplace on input y.
    X_offset : ndarray of shape (n_features,)
        The mean per column of input X.
    y_offset : float or ndarray of shape (n_features,)
    X_scale : ndarray of shape (n_features,)
        The standard deviation per column of input X.
    """
    if isinstance(sample_weight, numbers.Number):
        sample_weight = None
    if sample_weight is not None:
        sample_weight = np.asarray(sample_weight)

    if check_input:
        X = check_array(X, copy=copy, accept_sparse=["csr", "csc"], dtype=FLOAT_DTYPES)
    elif copy:
        if sp.issparse(X):
            X = X.copy()
        else:
            X = X.copy(order="K")

    y = np.asarray(y, dtype=X.dtype)

    if fit_intercept:
        if sp.issparse(X):
            X_offset, X_var = mean_variance_axis(X, axis=0, weights=sample_weight)
        else:
            if normalize:
                X_offset, X_var, _ = _incremental_mean_and_var(
                    X,
                    last_mean=0.0,
                    last_variance=0.0,
                    last_sample_count=0.0,
                    sample_weight=sample_weight,
                )
            else:
                X_offset = np.average(X, axis=0, weights=sample_weight)

            X_offset = X_offset.astype(X.dtype, copy=False)
            X -= X_offset

        if normalize:
            X_var = X_var.astype(X.dtype, copy=False)
            # Detect constant features on the computed variance, before taking
            # the np.sqrt. Otherwise constant features cannot be detected with
            # sample weights.
            constant_mask = _is_constant_feature(X_var, X_offset, X.shape[0])
            if sample_weight is None:
                X_var *= X.shape[0]
            else:
                X_var *= sample_weight.sum()
            X_scale = np.sqrt(X_var, out=X_var)
            X_scale[constant_mask] = 1.0
            if sp.issparse(X):
                inplace_column_scale(X, 1.0 / X_scale)
            else:
                X /= X_scale
        else:
            X_scale = np.ones(X.shape[1], dtype=X.dtype)

        y_offset = np.average(y, axis=0, weights=sample_weight)
        y = y - y_offset
    else:
        X_offset = np.zeros(X.shape[1], dtype=X.dtype)
        X_scale = np.ones(X.shape[1], dtype=X.dtype)
        if y.ndim == 1:
            y_offset = X.dtype.type(0)
        else:
            y_offset = np.zeros(y.shape[1], dtype=X.dtype)

    return X, y, X_offset, y_offset, X_scale


# TODO: _rescale_data should be factored into _preprocess_data.
# Currently, the fact that sag implements its own way to deal with
# sample_weight makes the refactoring tricky.


def _rescale_data(X, y, sample_weight):
    """Rescale data sample-wise by square root of sample_weight.

    For many linear models, this enables easy support for sample_weight because

        (y - X w)' S (y - X w)

    with S = diag(sample_weight) becomes

        ||y_rescaled - X_rescaled w||_2^2

    when setting

        y_rescaled = sqrt(S) y
        X_rescaled = sqrt(S) X

    Returns
    -------
    X_rescaled : {array-like, sparse matrix}

    y_rescaled : {array-like, sparse matrix}
    """
    n_samples = X.shape[0]
    sample_weight = np.asarray(sample_weight)
    if sample_weight.ndim == 0:
        sample_weight = np.full(n_samples, sample_weight, dtype=sample_weight.dtype)
    sample_weight_sqrt = np.sqrt(sample_weight)
    sw_matrix = sparse.dia_matrix((sample_weight_sqrt, 0), shape=(n_samples, n_samples))
    X = safe_sparse_dot(sw_matrix, X)
    y = safe_sparse_dot(sw_matrix, y)
    return X, y, sample_weight_sqrt


class LinearModel(BaseEstimator, metaclass=ABCMeta):
    """Base class for Linear Models"""

    @abstractmethod
    def fit(self, X, y):
        """Fit model."""

    def _decision_function(self, X):
        check_is_fitted(self)

        X = self._validate_data(X, accept_sparse=["csr", "csc", "coo"], reset=False)
        return safe_sparse_dot(X, self.coef_.T, dense_output=True) + self.intercept_

    def predict(self, X):
        """
        Predict using the linear model.

        Parameters
        ----------
        X : array-like or sparse matrix, shape (n_samples, n_features)
            Samples.

        Returns
        -------
        C : array, shape (n_samples,)
            Returns predicted values.
        """
        return self._decision_function(X)

    def _set_intercept(self, X_offset, y_offset, X_scale):
        """Set the intercept_"""
        if self.fit_intercept:
            self.coef_ = self.coef_ / X_scale
            self.intercept_ = y_offset - np.dot(X_offset, self.coef_.T)
        else:
            self.intercept_ = 0.0

    def _more_tags(self):
        return {"requires_y": True}


# XXX Should this derive from LinearModel? It should be a mixin, not an ABC.
# Maybe the n_features checking can be moved to LinearModel.
class LinearClassifierMixin(ClassifierMixin):
    """Mixin for linear classifiers.

    Handles prediction for sparse and dense X.
    """

    def decision_function(self, X):
        """
        Predict confidence scores for samples.

        The confidence score for a sample is proportional to the signed
        distance of that sample to the hyperplane.

        Parameters
        ----------
        X : {array-like, sparse matrix} of shape (n_samples, n_features)
            The data matrix for which we want to get the confidence scores.

        Returns
        -------
        scores : ndarray of shape (n_samples,) or (n_samples, n_classes)
            Confidence scores per `(n_samples, n_classes)` combination. In the
            binary case, confidence score for `self.classes_[1]` where >0 means
            this class would be predicted.
        """
        check_is_fitted(self)

<<<<<<< HEAD
        X = self._validate_data(X, accept_sparse='csr', reset=False)
        scores = safe_sparse_dot(X, self.coef_.T,
                                 dense_output=True) + self.intercept_
        return scores.ravel() if (scores.ndim > 1 and scores.shape[1] == 1) \
            else scores
=======
        X = self._validate_data(X, accept_sparse="csr", reset=False)
        scores = safe_sparse_dot(X, self.coef_.T, dense_output=True) + self.intercept_
        return scores.ravel() if scores.shape[1] == 1 else scores
>>>>>>> 9b9f9dcd

    def predict(self, X):
        """
        Predict class labels for samples in X.

        Parameters
        ----------
        X : {array-like, sparse matrix} of shape (n_samples, n_features)
            The data matrix for which we want to get the predictions.

        Returns
        -------
        y_pred : ndarray of shape (n_samples,)
            Vector containing the class labels for each sample.
        """
        scores = self.decision_function(X)
        if len(scores.shape) == 1:
            indices = (scores > 0).astype(int)
        else:
            indices = scores.argmax(axis=1)
        return self.classes_[indices]

    def _predict_proba_lr(self, X):
        """Probability estimation for OvR logistic regression.

        Positive class probabilities are computed as
        1. / (1. + np.exp(-self.decision_function(X)));
        multiclass is handled by normalizing that over all classes.
        """
        prob = self.decision_function(X)
        expit(prob, out=prob)
        if prob.ndim == 1:
            return np.vstack([1 - prob, prob]).T
        else:
            # OvR normalization, like LibLinear's predict_probability
            prob /= prob.sum(axis=1).reshape((prob.shape[0], -1))
            return prob


class SparseCoefMixin:
    """Mixin for converting coef_ to and from CSR format.

    L1-regularizing estimators should inherit this.
    """

    def densify(self):
        """
        Convert coefficient matrix to dense array format.

        Converts the ``coef_`` member (back) to a numpy.ndarray. This is the
        default format of ``coef_`` and is required for fitting, so calling
        this method is only required on models that have previously been
        sparsified; otherwise, it is a no-op.

        Returns
        -------
        self
            Fitted estimator.
        """
        msg = "Estimator, %(name)s, must be fitted before densifying."
        check_is_fitted(self, msg=msg)
        if sp.issparse(self.coef_):
            self.coef_ = self.coef_.toarray()
        return self

    def sparsify(self):
        """
        Convert coefficient matrix to sparse format.

        Converts the ``coef_`` member to a scipy.sparse matrix, which for
        L1-regularized models can be much more memory- and storage-efficient
        than the usual numpy.ndarray representation.

        The ``intercept_`` member is not converted.

        Returns
        -------
        self
            Fitted estimator.

        Notes
        -----
        For non-sparse models, i.e. when there are not many zeros in ``coef_``,
        this may actually *increase* memory usage, so use this method with
        care. A rule of thumb is that the number of zero elements, which can
        be computed with ``(coef_ == 0).sum()``, must be more than 50% for this
        to provide significant benefits.

        After calling this method, further fitting with the partial_fit
        method (if any) will not work until you call densify.
        """
        msg = "Estimator, %(name)s, must be fitted before sparsifying."
        check_is_fitted(self, msg=msg)
        self.coef_ = sp.csr_matrix(self.coef_)
        return self


class LinearRegression(MultiOutputMixin, RegressorMixin, LinearModel):
    """
    Ordinary least squares Linear Regression.

    LinearRegression fits a linear model with coefficients w = (w1, ..., wp)
    to minimize the residual sum of squares between the observed targets in
    the dataset, and the targets predicted by the linear approximation.

    Parameters
    ----------
    fit_intercept : bool, default=True
        Whether to calculate the intercept for this model. If set
        to False, no intercept will be used in calculations
        (i.e. data is expected to be centered).

    normalize : bool, default=False
        This parameter is ignored when ``fit_intercept`` is set to False.
        If True, the regressors X will be normalized before regression by
        subtracting the mean and dividing by the l2-norm.
        If you wish to standardize, please use
        :class:`~sklearn.preprocessing.StandardScaler` before calling ``fit``
        on an estimator with ``normalize=False``.

        .. deprecated:: 1.0
           `normalize` was deprecated in version 1.0 and will be
           removed in 1.2.

    copy_X : bool, default=True
        If True, X will be copied; else, it may be overwritten.

    n_jobs : int, default=None
        The number of jobs to use for the computation. This will only provide
        speedup in case of sufficiently large problems, that is if firstly
        `n_targets > 1` and secondly `X` is sparse or if `positive` is set
        to `True`. ``None`` means 1 unless in a
        :obj:`joblib.parallel_backend` context. ``-1`` means using all
        processors. See :term:`Glossary <n_jobs>` for more details.

    positive : bool, default=False
        When set to ``True``, forces the coefficients to be positive. This
        option is only supported for dense arrays.

        .. versionadded:: 0.24

    Attributes
    ----------
    coef_ : array of shape (n_features, ) or (n_targets, n_features)
        Estimated coefficients for the linear regression problem.
        If multiple targets are passed during the fit (y 2D), this
        is a 2D array of shape (n_targets, n_features), while if only
        one target is passed, this is a 1D array of length n_features.

    rank_ : int
        Rank of matrix `X`. Only available when `X` is dense.

    singular_ : array of shape (min(X, y),)
        Singular values of `X`. Only available when `X` is dense.

    intercept_ : float or array of shape (n_targets,)
        Independent term in the linear model. Set to 0.0 if
        `fit_intercept = False`.

    n_features_in_ : int
        Number of features seen during :term:`fit`.

        .. versionadded:: 0.24

    feature_names_in_ : ndarray of shape (`n_features_in_`,)
        Names of features seen during :term:`fit`. Defined only when `X`
        has feature names that are all strings.

        .. versionadded:: 1.0

    See Also
    --------
    Ridge : Ridge regression addresses some of the
        problems of Ordinary Least Squares by imposing a penalty on the
        size of the coefficients with l2 regularization.
    Lasso : The Lasso is a linear model that estimates
        sparse coefficients with l1 regularization.
    ElasticNet : Elastic-Net is a linear regression
        model trained with both l1 and l2 -norm regularization of the
        coefficients.

    Notes
    -----
    From the implementation point of view, this is just plain Ordinary
    Least Squares (scipy.linalg.lstsq) or Non Negative Least Squares
    (scipy.optimize.nnls) wrapped as a predictor object.

    Examples
    --------
    >>> import numpy as np
    >>> from sklearn.linear_model import LinearRegression
    >>> X = np.array([[1, 1], [1, 2], [2, 2], [2, 3]])
    >>> # y = 1 * x_0 + 2 * x_1 + 3
    >>> y = np.dot(X, np.array([1, 2])) + 3
    >>> reg = LinearRegression().fit(X, y)
    >>> reg.score(X, y)
    1.0
    >>> reg.coef_
    array([1., 2.])
    >>> reg.intercept_
    3.0...
    >>> reg.predict(np.array([[3, 5]]))
    array([16.])
    """

    def __init__(
        self,
        *,
        fit_intercept=True,
        normalize="deprecated",
        copy_X=True,
        n_jobs=None,
        positive=False,
    ):
        self.fit_intercept = fit_intercept
        self.normalize = normalize
        self.copy_X = copy_X
        self.n_jobs = n_jobs
        self.positive = positive

    def fit(self, X, y, sample_weight=None):
        """
        Fit linear model.

        Parameters
        ----------
        X : {array-like, sparse matrix} of shape (n_samples, n_features)
            Training data.

        y : array-like of shape (n_samples,) or (n_samples, n_targets)
            Target values. Will be cast to X's dtype if necessary.

        sample_weight : array-like of shape (n_samples,), default=None
            Individual weights for each sample.

            .. versionadded:: 0.17
               parameter *sample_weight* support to LinearRegression.

        Returns
        -------
        self : object
            Fitted Estimator.
        """

        _normalize = _deprecate_normalize(
            self.normalize, default=False, estimator_name=self.__class__.__name__
        )

        n_jobs_ = self.n_jobs

        accept_sparse = False if self.positive else ["csr", "csc", "coo"]

        X, y = self._validate_data(
            X, y, accept_sparse=accept_sparse, y_numeric=True, multi_output=True
        )

        sample_weight = _check_sample_weight(
            sample_weight, X, dtype=X.dtype, only_non_negative=True
        )

        X, y, X_offset, y_offset, X_scale = _preprocess_data(
            X,
            y,
            fit_intercept=self.fit_intercept,
            normalize=_normalize,
            copy=self.copy_X,
            sample_weight=sample_weight,
        )

        # Sample weight can be implemented via a simple rescaling.
        X, y, sample_weight_sqrt = _rescale_data(X, y, sample_weight)

        if self.positive:
            if y.ndim < 2:
                self.coef_ = optimize.nnls(X, y)[0]
            else:
                # scipy.optimize.nnls cannot handle y with shape (M, K)
                outs = Parallel(n_jobs=n_jobs_)(
                    delayed(optimize.nnls)(X, y[:, j]) for j in range(y.shape[1])
                )
                self.coef_ = np.vstack([out[0] for out in outs])
        elif sp.issparse(X):
            X_offset_scale = X_offset / X_scale

            def matvec(b):
                return X.dot(b) - sample_weight_sqrt * b.dot(X_offset_scale)

            def rmatvec(b):
                return X.T.dot(b) - X_offset_scale * b.dot(sample_weight_sqrt)

            X_centered = sparse.linalg.LinearOperator(
                shape=X.shape, matvec=matvec, rmatvec=rmatvec
            )

            if y.ndim < 2:
                self.coef_ = lsqr(X_centered, y)[0]
            else:
                # sparse_lstsq cannot handle y with shape (M, K)
                outs = Parallel(n_jobs=n_jobs_)(
                    delayed(lsqr)(X_centered, y[:, j].ravel())
                    for j in range(y.shape[1])
                )
                self.coef_ = np.vstack([out[0] for out in outs])
        else:
            self.coef_, _, self.rank_, self.singular_ = linalg.lstsq(X, y)
            self.coef_ = self.coef_.T

        if y.ndim == 1:
            self.coef_ = np.ravel(self.coef_)
        self._set_intercept(X_offset, y_offset, X_scale)
        return self


def _check_precomputed_gram_matrix(
    X, precompute, X_offset, X_scale, rtol=1e-7, atol=1e-5
):
    """Computes a single element of the gram matrix and compares it to
    the corresponding element of the user supplied gram matrix.

    If the values do not match a ValueError will be thrown.

    Parameters
    ----------
    X : ndarray of shape (n_samples, n_features)
        Data array.

    precompute : array-like of shape (n_features, n_features)
        User-supplied gram matrix.

    X_offset : ndarray of shape (n_features,)
        Array of feature means used to center design matrix.

    X_scale : ndarray of shape (n_features,)
        Array of feature scale factors used to normalize design matrix.

    rtol : float, default=1e-7
        Relative tolerance; see numpy.allclose.

    atol : float, default=1e-5
        absolute tolerance; see :func`numpy.allclose`. Note that the default
        here is more tolerant than the default for
        :func:`numpy.testing.assert_allclose`, where `atol=0`.

    Raises
    ------
    ValueError
        Raised when the provided Gram matrix is not consistent.
    """

    n_features = X.shape[1]
    f1 = n_features // 2
    f2 = min(f1 + 1, n_features - 1)

    v1 = (X[:, f1] - X_offset[f1]) * X_scale[f1]
    v2 = (X[:, f2] - X_offset[f2]) * X_scale[f2]

    expected = np.dot(v1, v2)
    actual = precompute[f1, f2]

    if not np.isclose(expected, actual, rtol=rtol, atol=atol):
        raise ValueError(
            "Gram matrix passed in via 'precompute' parameter "
            "did not pass validation when a single element was "
            "checked - please check that it was computed "
            f"properly. For element ({f1},{f2}) we computed "
            f"{expected} but the user-supplied value was "
            f"{actual}."
        )


def _pre_fit(
    X,
    y,
    Xy,
    precompute,
    normalize,
    fit_intercept,
    copy,
    check_input=True,
    sample_weight=None,
):
    """Function used at beginning of fit in linear models with L1 or L0 penalty.

    This function applies _preprocess_data and additionally computes the gram matrix
    `precompute` as needed as well as `Xy`.

    Parameters
    ----------
    order : 'F', 'C' or None, default=None
        Whether X and y will be forced to be fortran or c-style. Only relevant
        if sample_weight is not None.
    """
    n_samples, n_features = X.shape

    if sparse.isspmatrix(X):
        # copy is not needed here as X is not modified inplace when X is sparse
        precompute = False
        X, y, X_offset, y_offset, X_scale = _preprocess_data(
            X,
            y,
            fit_intercept=fit_intercept,
            normalize=normalize,
            copy=False,
            check_input=check_input,
            sample_weight=sample_weight,
        )
    else:
        # copy was done in fit if necessary
        X, y, X_offset, y_offset, X_scale = _preprocess_data(
            X,
            y,
            fit_intercept=fit_intercept,
            normalize=normalize,
            copy=copy,
            check_input=check_input,
            sample_weight=sample_weight,
        )
        # Rescale only in dense case. Sparse cd solver directly deals with
        # sample_weight.
        if sample_weight is not None:
            # This triggers copies anyway.
            X, y, _ = _rescale_data(X, y, sample_weight=sample_weight)

    # FIXME: 'normalize' to be removed in 1.2
    if hasattr(precompute, "__array__"):
        if (
            fit_intercept
            and not np.allclose(X_offset, np.zeros(n_features))
            or normalize
            and not np.allclose(X_scale, np.ones(n_features))
        ):
            warnings.warn(
                "Gram matrix was provided but X was centered to fit "
                "intercept, or X was normalized : recomputing Gram matrix.",
                UserWarning,
            )
            # recompute Gram
            precompute = "auto"
            Xy = None
        elif check_input:
            # If we're going to use the user's precomputed gram matrix, we
            # do a quick check to make sure its not totally bogus.
            _check_precomputed_gram_matrix(X, precompute, X_offset, X_scale)

    # precompute if n_samples > n_features
    if isinstance(precompute, str) and precompute == "auto":
        precompute = n_samples > n_features

    if precompute is True:
        # make sure that the 'precompute' array is contiguous.
        precompute = np.empty(shape=(n_features, n_features), dtype=X.dtype, order="C")
        np.dot(X.T, X, out=precompute)

    if not hasattr(precompute, "__array__"):
        Xy = None  # cannot use Xy if precompute is not Gram

    if hasattr(precompute, "__array__") and Xy is None:
        common_dtype = np.find_common_type([X.dtype, y.dtype], [])
        if y.ndim == 1:
            # Xy is 1d, make sure it is contiguous.
            Xy = np.empty(shape=n_features, dtype=common_dtype, order="C")
            np.dot(X.T, y, out=Xy)
        else:
            # Make sure that Xy is always F contiguous even if X or y are not
            # contiguous: the goal is to make it fast to extract the data for a
            # specific target.
            n_targets = y.shape[1]
            Xy = np.empty(shape=(n_features, n_targets), dtype=common_dtype, order="F")
            np.dot(y.T, X, out=Xy.T)

    return X, y, X_offset, y_offset, X_scale, precompute, Xy<|MERGE_RESOLUTION|>--- conflicted
+++ resolved
@@ -426,17 +426,10 @@
         """
         check_is_fitted(self)
 
-<<<<<<< HEAD
-        X = self._validate_data(X, accept_sparse='csr', reset=False)
-        scores = safe_sparse_dot(X, self.coef_.T,
-                                 dense_output=True) + self.intercept_
+        X = self._validate_data(X, accept_sparse="csr", reset=False)
+        scores = safe_sparse_dot(X, self.coef_.T, dense_output=True) + self.intercept_
         return scores.ravel() if (scores.ndim > 1 and scores.shape[1] == 1) \
             else scores
-=======
-        X = self._validate_data(X, accept_sparse="csr", reset=False)
-        scores = safe_sparse_dot(X, self.coef_.T, dense_output=True) + self.intercept_
-        return scores.ravel() if scores.shape[1] == 1 else scores
->>>>>>> 9b9f9dcd
 
     def predict(self, X):
         """
